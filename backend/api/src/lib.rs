use std::{
    sync::Arc,
    time::{Duration, Instant},
};

use ::serde::{Deserialize, Serialize};
use rocket::{
    Build, Responder, Rocket, State,
<<<<<<< HEAD
    fs::FileServer,
=======
    fs::{FileServer, NamedFile},
>>>>>>> 00dfc81a
    get, post, routes,
    serde::json::Json,
};
use rocket_okapi::{
    okapi::{
        openapi3::{OpenApi, Response, Responses},
        schemars,
    },
    openapi, openapi_get_spec,
    response::OpenApiResponderInner,
};
use tokio::sync::RwLock;
use yahoo_finance_api::YahooConnector;

#[derive(Serialize, Deserialize, schemars::JsonSchema, Debug)]
pub struct UserCredentials {
    pub email: String,
    pub password_hash: String,
}

<<<<<<< HEAD

=======
#[openapi(tag = "Landing")]
#[get("/")]
async fn landing() -> Option<NamedFile> {
    NamedFile::open("./static/index.html").await.ok()
}
>>>>>>> 00dfc81a

#[openapi(tag = "User")]
#[post("/api/user/login", data = "<creds>")]
// pub async fn login(db: &DB, creds: Json<UserCredentials>) -> &'static str {
pub async fn login(
    db: &State<sled::Db>,
    creds: Json<UserCredentials>,
    // cookies: &CookieJar<'_>,
) -> Result<(), BackendError> {
    let users_tree = db.open_tree("users")?;

    let Some(password) = users_tree.get(&creds.email)? else {
        return Err(BackendError::EmailExists("Username does not exist".into()));
    };

    if password != creds.password_hash.as_bytes() {
        return Err(BackendError::EmailExists("Incorrect password".into()));
    }

    Ok(())
}

#[openapi(tag = "User")]
#[post("/api/user/signup", data = "<creds>")]
// pub async fn login(db: &DB, creds: Json<UserCredentials>) -> &'static str {
pub async fn signup(
    db: &State<sled::Db>,
    creds: Json<UserCredentials>,
) -> Result<(), BackendError> {
    let users_tree = db.open_tree("users")?;
    if users_tree.contains_key(&creds.email)? {
        return Err(BackendError::EmailExists("Email already exists".into()));
    }
    users_tree.insert(creds.email.clone(), creds.password_hash.as_bytes())?;
    Ok(())
}

#[openapi(tag = "User")]
#[post("/api/user/delete")]
pub async fn delete() -> &'static str {
    "Hello, world!"
}

// #[openapi(tag = "Data")]
// #[get("/api/portfolio", data = "<token>")]
// pub async fn get_portfolio(token: Json<String>) -> &'static str {
//     "Hello, world!"
// }
#[derive(Serialize, Deserialize, schemars::JsonSchema, Debug, Clone)]
pub struct MarketOverviewItem {
    pub name: String,
    pub short: String,
    pub sector: String,
    pub current_price: String,
    pub change: f64,
    pub high: f64,
    pub low: f64,
    pub symbol: String,
    pub volume: u64,
    pub news_article: Option<NewsItem>,
    pub quotes: Vec<Quote>,
}

#[derive(Serialize, Deserialize, schemars::JsonSchema, Debug, Clone)]
pub struct Quote {
    close: f64,
    timestamp: i64,
}

#[openapi(tag = "Data")]
#[get("/api/data/market-overview")]
pub async fn get_market_overview() -> Result<Json<Vec<MarketOverviewItem>>, BackendError> {
    lazy_static::lazy_static! {
        static ref CACHE: Arc<RwLock<Option<Vec<MarketOverviewItem>>>> = Arc::new(RwLock::new(None));
        static ref CACHE_EXPIRATION_TIMER: Arc<RwLock<Instant>> = Arc::new(RwLock::new(Instant::now()));
    }

    if let Some(res) = &*CACHE.read().await {
        //                                                                         ____ Expire every 10 minutes
        if CACHE_EXPIRATION_TIMER.read().await.elapsed() < Duration::from_secs_f64(600.) {
            return Ok(Json(res.clone()));
        }
    }
    // List of stock tickers
    let tickers = vec!["XMR-USD", "MDB", "GTLB", "CFLT"];

    // Create a YahooFinance client
    let provider = YahooConnector::new()?;

    let mut res = vec![];

    for ticker in tickers {
        // Fetch quote asynchronously
        let quotes = provider.get_latest_quotes(ticker, "1wk").await?;
        let quote = quotes.last_quote()?;
        let metadata = quotes.metadata()?;

        let open_price = quote.open;
        let close_price = quote.close;

        let percent_diff = ((close_price - open_price) / open_price) * 100.0;

        println!(
            "Open: ${:.1}, Close: ${:.1}, % Diff: {:.1}%",
            open_price, close_price, percent_diff
        );

        res.push(MarketOverviewItem {
            symbol: metadata.symbol,
            name: metadata
                .long_name
                .or(metadata.short_name)
                .unwrap_or(metadata.exchange_name),
            sector: metadata.instrument_type,
            short: ticker.to_owned(),
            current_price: format!("${close_price:.1}"),
            change: percent_diff,
            high: quote.high,
            low: quote.low,
            volume: quote.volume,
            quotes: quotes
                .quotes()?
                .into_iter()
                .map(|q| Quote {
                    close: q.close,
                    timestamp: q.timestamp,
                })
                .collect(),
            news_article: get_news(Some(ticker.to_owned()))
                .await?
                .0
                .first()
                .map(|e| (*e).clone()),
        });
    }

    *CACHE_EXPIRATION_TIMER.write().await = Instant::now();
    CACHE.write().await.replace(res.clone());

    Ok(Json(res))
}

#[derive(Serialize, Deserialize, schemars::JsonSchema, Debug, Default, Clone)]
pub struct NewsItem {
    pub id: String,
    pub title: String,
    pub publisher: String,
    pub source: String,
    pub date: String,
}

#[openapi(tag = "Data")]
#[get("/api/data/news?<ticker>")]
pub async fn get_news(ticker: Option<String>) -> Result<Json<Vec<NewsItem>>, BackendError> {
    lazy_static::lazy_static! {
        static ref CACHE: Arc<RwLock<Option<Vec<NewsItem>>>> = Arc::new(RwLock::new(None));
        static ref CACHE_EXPIRATION_TIMER: Arc<RwLock<Instant>> = Arc::new(RwLock::new(Instant::now()));
    }
    if let Some(res) = &*CACHE.read().await {
        if ticker.is_none() //                                                         ____ Expire every 10 minutes
            && CACHE_EXPIRATION_TIMER.read().await.elapsed() < Duration::from_secs_f64(600.)
        {
            return Ok(Json(res.clone()));
        }
    }
    // Create a YahooFinance client
    let provider = YahooConnector::new().unwrap();

    let searchres = provider
        .search_ticker(&ticker.clone().unwrap_or("*".to_owned()))
        .await?;

    let news: Vec<NewsItem> = searchres
        .news
        .into_iter()
        .map(|yni| NewsItem {
            id: yni.uuid,
            title: yni.title,
            publisher: yni.publisher,
            source: yni.link,
            date: yni.provider_publish_time.to_string(),
        })
        .collect();

    if ticker.is_none() {
        *CACHE_EXPIRATION_TIMER.write().await = Instant::now();
        CACHE.write().await.replace(news.clone());
    }
    Ok(Json(news))
}

pub fn get_spec() -> OpenApi {
    openapi_get_spec![
        get_news,
        delete,
        signup,
        login,
        get_market_overview,
        // landing,
    ]
}

pub async fn launch() -> Rocket<Build> {
    rocket::build()
<<<<<<< HEAD
        .mount("/", FileServer::from("../web"))
=======
        .mount("/", FileServer::from("./static"))
>>>>>>> 00dfc81a
        .manage(sled::open("/tmp/YAUSMA_DB").expect("open"))
        .mount(
            "/",
            routes![
                get_news,
                delete,
                signup,
                login,
                get_market_overview,
<<<<<<< HEAD
=======
                landing,
>>>>>>> 00dfc81a
                // static_files
            ],
        )
}

#[derive(Responder)]
pub enum BackendError {
    #[response(status = 404)]
    Unauthorized(String),
    #[response(status = 409)]
    EmailExists(String), // "Email already registered"
    #[response(status = 500)]
    Internal(String),
}

impl From<sled::Error> for BackendError {
    fn from(value: sled::Error) -> Self {
        Self::Internal(value.to_string())
    }
}
impl From<yahoo_finance_api::YahooError> for BackendError {
    fn from(value: yahoo_finance_api::YahooError) -> Self {
        Self::Internal(value.to_string())
    }
}

impl OpenApiResponderInner for BackendError {
    fn responses(
        gn: &mut rocket_okapi::r#gen::OpenApiGenerator,
    ) -> rocket_okapi::Result<rocket_okapi::okapi::openapi3::Responses> {
        let _ = gn;
        let mut responses = Responses::default();
        responses.responses.insert(
            "404".to_string(),
            rocket_okapi::okapi::openapi3::RefOr::Object(Response {
                description: "Unauthorized access".to_string(),
                ..Default::default()
            }),
        );
        responses.responses.insert(
            "500".to_string(),
            rocket_okapi::okapi::openapi3::RefOr::Object(Response {
                description: "Internal server error".to_string(),
                ..Default::default()
            }),
        );
        responses.responses.insert(
            "409".to_string(),
            rocket_okapi::okapi::openapi3::RefOr::Object(Response {
                description: "Email already registered".to_string(),
                ..Default::default()
            }),
        );
        Ok(responses)
    }
}

// impl OpenApiResponderInner for BackendError {
//     fn responses(
//         gn: &mut rocket_okapi::r#gen::OpenApiGenerator,
//     ) -> rocket_okapi::Result<rocket_okapi::okapi::openapi3::Responses> {
//         todo!()
//     }
// }<|MERGE_RESOLUTION|>--- conflicted
+++ resolved
@@ -6,11 +6,7 @@
 use ::serde::{Deserialize, Serialize};
 use rocket::{
     Build, Responder, Rocket, State,
-<<<<<<< HEAD
-    fs::FileServer,
-=======
     fs::{FileServer, NamedFile},
->>>>>>> 00dfc81a
     get, post, routes,
     serde::json::Json,
 };
@@ -31,15 +27,11 @@
     pub password_hash: String,
 }
 
-<<<<<<< HEAD
-
-=======
 #[openapi(tag = "Landing")]
 #[get("/")]
 async fn landing() -> Option<NamedFile> {
     NamedFile::open("./static/index.html").await.ok()
 }
->>>>>>> 00dfc81a
 
 #[openapi(tag = "User")]
 #[post("/api/user/login", data = "<creds>")]
@@ -244,11 +236,7 @@
 
 pub async fn launch() -> Rocket<Build> {
     rocket::build()
-<<<<<<< HEAD
-        .mount("/", FileServer::from("../web"))
-=======
         .mount("/", FileServer::from("./static"))
->>>>>>> 00dfc81a
         .manage(sled::open("/tmp/YAUSMA_DB").expect("open"))
         .mount(
             "/",
@@ -258,10 +246,7 @@
                 signup,
                 login,
                 get_market_overview,
-<<<<<<< HEAD
-=======
                 landing,
->>>>>>> 00dfc81a
                 // static_files
             ],
         )
